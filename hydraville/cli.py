import click
import os
import pandas
import sys
from pywr.model import Model
from pywr.recorders import TablesRecorder
from pywr.recorders.progress import ProgressRecorder
from matplotlib    import pyplot   as plt
import tables
import numpy as np
import json
import random
from .model import make_model
from .moea import PyretoJSONPlatypusWrapper
from . import ukcp09, catchmod

import logging
logger = logging.getLogger(__name__)


@click.group()
def cli():
    pass


DMU_OPTIONS = {
    'static': {},
    'scheduled': {},
}

MODEL_OPTIONS = {
    'water-simple': {
        'template': 'model_template.json',
        'networks': [
            'water'
        ]
    },
    'energy-simple': {
        'template': 'model_template.json',
        'networks': [
            'energy'
        ]
    },
    'water-energy': {
        'template': 'model_template.json',
        'networks': [
            'water',
            'energy',
            'water_energy'
        ]
    },
}

# TODO make this user configurable
SAMPLE_SIZES = (10, 25, 50, 100, 200)


def _create_model_from_context(context):

    parameter_templates = context.get('parameter_templates', None)
    parameter_template_options = context.get('parameter_template_options', None)
    ensembles = context.get('ensembles')
    seed = context.get('seed')
    model_options = context.get('model_options')
    embed_external_data = context.get('embed_external_data', False)

    data = make_model(ensembles=ensembles, seed=seed,
                      parameter_templates=parameter_templates,
                      parameter_template_options=parameter_template_options,
                      embed_external_data=embed_external_data,
                      **model_options
                      )

    # Validate the data by loading in Pywr
    out = context['out']

    str_data = json.dumps(data, indent=2)

    Model.loads(str_data, path=os.path.dirname(out))

    with open(out, 'w') as fh:
        fh.write(str_data)


@cli.command()
@click.argument('out', type=click.Path(file_okay=True, dir_okay=False, exists=False))
@click.option('-m', '--model', type=click.Choice(MODEL_OPTIONS.keys()), default='water-simple')
@click.option('-d', '--dmu', type=click.Choice(DMU_OPTIONS.keys()), default=None)
@click.option('-e', '--ensembles', type=int, default=None)
@click.option('-s', '--seed', type=int, default=None)
@click.option('--embed-data/--no-embed-data', default=False)
@click.pass_obj
def create(obj, out, model, dmu, ensembles, seed, embed_data):
    """ Create the Pywr JSON for a particular model configuration. """
    obj['out'] = out
    obj['model_options'] = MODEL_OPTIONS[model]

    if dmu is not None:
        raise NotImplementedError('Decision making under uncertainty configuration is not supported yet.')
        # dmu_options = DMU_OPTIONS[dmu]
        # obj['parameter_templates'] = dmu_options.get('templates', [f'{dmu}.json'])
        # obj['parameter_template_options'] = dmu_options.get('options', {})

    obj['ensembles'] = ensembles
    obj['seed'] = seed
    obj['embed_external_data'] = embed_data
    _create_model_from_context(obj)


@cli.command()
@click.argument('filename', type=click.Path(file_okay=True, dir_okay=False, exists=True))
def run(filename):
    """ Run the Pywr model. """
    logger.info('Loading model from file: "{}"'.format(filename))
    model = Model.load(filename)

    ProgressRecorder(model)

    base, ext = os.path.splitext(filename)
    TablesRecorder(model, f"{base}_outputs.h5", parameters=[p for p in model.parameters if p.name is not None])

    logger.info('Starting model run.')
    ret = model.run()
    logger.info(ret)

    # Save the metrics
    metrics = {}
    metrics_aggregated = {}
    for rec in model.recorders:
        try:
            metrics[rec.name] = np.array(rec.values())
            metrics_aggregated[rec.name] = np.array(rec.aggregated_value())
        except NotImplementedError:
            pass
    metrics = pandas.DataFrame(metrics).T
    metrics_aggregated = pandas.Series(metrics_aggregated)

    writer = pandas.ExcelWriter(f"{base}_metrics.xlsx")
    metrics.to_excel(writer, 'scenarios')
    metrics_aggregated.to_excel(writer, 'aggregated')
    writer.save()

    # Write dataframes
    store = pandas.HDFStore(f"{base}_dataframes.h5", mode='w')
    for rec in model.recorders:
        if hasattr(rec, 'to_dataframe'):
            df = rec.to_dataframe()
            store[rec.name] = df

        try:
            values = np.array(rec.values())
        except NotImplementedError:
            pass
        else:
            store[f'{rec.name}_values'] = pandas.Series(values)

    store.close()


@cli.command('pp-dataframes')
@click.argument('filename', type=click.Path(file_okay=True, dir_okay=False, exists=True))
def postprocess_dataframes(filename):

    directory, base_ext = os.path.split(filename)
    output_directory = os.path.join(directory, 'figures')

    with pandas.HDFStore(filename) as store:
        for key in store.keys():
            print(key)
            name = key.strip('/')
            fig, ax = plt.subplots()
            df = store[key]
            df.name = name
            df.plot(kind='box', ax=ax)

            fig.savefig(os.path.join(output_directory, f'{name}.png'), dpi=300)
            fig.savefig(os.path.join(output_directory, f'{name}.eps'))


@cli.command()
@click.argument('filename', type=click.Path(file_okay=True, dir_okay=False, exists=True))
def postprocess(filename):

    plt.rcParams.update({'figure.max_open_warning': 0})

    directory, base_ext = os.path.split(filename)
    output_directory = os.path.join(directory, 'figures')
  
    with tables.open_file(filename) as fl:
        tbl = fl.get_node('/time')
        date_index = pandas.to_datetime({k: tbl.col(k) for k in ('year','month','day')})

        tbl = fl.get_node('/scenarios')

        labels = []
        names = []
        for row in tbl.iterrows():
            print(row['name'], row['size'])
            name = row['name'].decode()
            size = row['size']

            # TODO this is a bit of a hack because Pywr doesn't save the subset of scenarios
            # that are actually run, just the total size.
            if name == 'weather':
                name = 'Weather'
                size = 20

            labels.append(list(range(size)))
            names.append(name)

        col_index = pandas.MultiIndex.from_product(labels, names=names)

        data = {}
        for ca in fl.walk_nodes('/', 'CArray'):
            # Pandas uses 2D data, but we use a multiindex for each scenario set.
            arry = ca.read().reshape((ca.shape[0], -1))
            data[ca._v_name] = pandas.DataFrame(arry, index=date_index, columns=col_index)

    df = pandas.concat(data, axis=1)
<<<<<<< HEAD
    
    FLOW_UNITS   = 'Hm^3'
=======


    FLOW_UNITS   = 'm^3'
>>>>>>> 1315996b
    ENERGY_UNITS = 'MWh'
    PERCENTILES  = np.linspace(0,100)

    Y_LABEL_MAP = {
        'catchment1'   : f'Catchment 1 inflow [${FLOW_UNITS}/day$]',
        'catchment2'   : f'Catchment 2 inflow [${FLOW_UNITS}/day$]',
        'catchment3'   : f'Catchment 3 inflow [${FLOW_UNITS}/day$]',
        'catchment4'   : f'Catchment 4 inflow [${FLOW_UNITS}/day$]',
        'catchment5'   : f'Catchment 5 inflow [${FLOW_UNITS}/day$]',
#        'irrigation1'  : f'Irrigation Sector 1 [${FLOW_UNITS}/day$]',
#        'irrigation2'  : f'Irrigation Sector 2 [${FLOW_UNITS}/day$]',
#        'water_supply1': f'Water Supply [${FLOW_UNITS}/day$]',
#        'reservoir1'   : f'Reservoir 1 Storage [${FLOW_UNITS}$]',
#        'reservoir2'   : f'Reservoir 2 Storage [${FLOW_UNITS}$]',
#        'turbine_energy_generation1': f'Hydropower 1 [${ENERGY_UNITS}$]',
#        'turbine_energy_generation2': f'Hydropower 2 [${ENERGY_UNITS}$]',
#        'thermal1'     : f'Thermal plant 1 [${ENERGY_UNITS}$]',
#        'thermal2'     : f'Thermal plant 2 [${ENERGY_UNITS}$]',
#        'thermal3'     : f'Thermal plant 3 [${ENERGY_UNITS}$]',
    }

# TODO check this and make automatic with the labels
#    dfkeys         = list(df.columns.levels[0])
#    dickeys        = list(Y_LABEL_MAP.keys())
#    keys_to_remove = [item for item in dfkeys if item not in dickeys]
#    df2 = df.drop(columns=keys_to_revove, axis=1)

    nrows = len(df.columns.levels[0])

    for node in df.columns.levels[0]:
        fig, ax = plt.subplots(nrows=1, figsize=(12,4))
        df[node].plot(ax=ax, color='grey', alpha=0.5, legend=False)
        df[node].mean(axis=1).plot(ax=ax, color='black', alpha=1.0, legend=False)
        
        try: 
            label = Y_LABEL_MAP[node]
        except KeyError:
            label = node
        ax.set_ylabel(label)
        plt.tight_layout()
        fig.savefig(os.path.join(output_directory, f'{node}.png'), dpi = 300)
        fig.savefig(os.path.join(output_directory, f'{node}.eps'))


@cli.command()
@click.argument('filename', type=click.Path(file_okay=True, dir_okay=False, exists=True))
@click.option('-s', '--seed', type=int, default=None)
@click.option('-p', '--num-cpus', type=int, default=None)
@click.option('-n', '--max-nfe', type=int, default=1000)
@click.option('--pop-size', type=int, default=50)
@click.option('-a', '--algorithm', type=click.Choice(['NSGAII', 'NSGAIII', 'EpsMOEA']), default='NSGAII')
@click.option('-e', '--epsilons', multiple=True, type=float, default=(0.05, ))
@click.option('--divisions-outer', type=int, default=12)
def search(filename, seed, num_cpus, max_nfe, pop_size, algorithm, epsilons, divisions_outer):
    import platypus
    logger.info('Loading model from file: "{}"'.format(filename))
    directory, _ = os.path.split(filename)
    output_directory = os.path.join(directory, 'outputs')

    if algorithm == 'NSGAII':
        algorithm_klass = platypus.NSGAII
        algorithm_kwargs = {'population_size': pop_size}
    elif algorithm == 'NSGAIII':
        algorithm_klass = platypus.NSGAIII
        algorithm_kwargs = {'divisions_outer': divisions_outer}
    elif algorithm == 'EpsMOEA':
        algorithm_klass = platypus.EpsMOEA
        algorithm_kwargs = {'population_size': pop_size, 'epsilons': epsilons}
    else:
        raise RuntimeError('Algorithm "{}" not supported.'.format(algorithm))

    if seed is None:
        seed = random.randrange(sys.maxsize)
    random.seed(seed)

    wrapper = PyretoJSONPlatypusWrapper(filename, search_data={'algorithm': algorithm, 'seed': seed,
                                                               'user_metadata':algorithm_kwargs},
                                        output_directory=output_directory)

    logger.info('Starting model search.')
    if num_cpus is None:
        evaluator_klass = platypus.MapEvaluator
        evaluator_args = ()
    else:
        evaluator_klass = platypus.ProcessPoolEvaluator
        evaluator_args = (num_cpus, )
    
    with evaluator_klass(*evaluator_args) as evaluator:
        algorithm = algorithm_klass(wrapper.problem, evaluator=evaluator, **algorithm_kwargs)
        algorithm.run(max_nfe)


@cli.group('ukcp09')
def ukcp09_grp():
    pass


@ukcp09_grp.command('preprocess')
@click.argument('directory', type=click.Path(file_okay=False, dir_okay=True, exists=True))
@click.argument('out', type=click.Path(file_okay=True, dir_okay=False))
def ukcp09_preprocess(directory, out):
    logger.info('Starting archive preprocessing of folder: "{}"'.format(directory))

    names_to_load = {}
    for name in os.listdir(directory):
        if os.path.splitext(name)[-1] != '.zip':
            continue
        archive_num = int(os.path.splitext(name)[0].split('_')[-1])
        names_to_load[archive_num] = name
    logger.info('Archive contains {} files.'.format(len(names_to_load)))

    logger.info('Loading column headers for archive.')
    # Headers are always in the last file
    last_arhive_num = sorted(names_to_load.keys())[-1]
    headers = ukcp09.load_column_headers(os.path.join(directory, names_to_load[last_arhive_num]))

    logger.info('Creating empty HDF store: "{}"'.format(out))
    with pandas.HDFStore(out, mode='w', complib='zlib', complevel=9) as store:

        for archive_name, name in sorted(names_to_load.items()):
            for df in ukcp09.load_ukcp09_zipfile(os.path.join(directory, name), headers['headers']):
                # Save each dataframe to the store
                store[df.name] = df

    logger.info('Complete!')


@ukcp09_grp.command('subsample')
@click.argument('filename', type=click.Path(file_okay=True, dir_okay=False))
@click.argument('out', type=click.Path(file_okay=True, dir_okay=False))
def ukcp09_subsample(filename, out):

    logger.info('Computing annual rainfall and sunshine totals ...')
    rainfall, sunshine = ukcp09.get_annual_totals(filename)

    logger.info('Performing Monte Carlo sub-sampling ...')

    subsamples = ukcp09.subsample_selection(rainfall, sunshine, SAMPLE_SIZES)

    logger.info('Saving subsampled weather data ...')
    ukcp09.save_subamples(filename, rainfall, subsamples, out)

    logger.info('Complete!')


@cli.group('catchmod')
def catchmod_grp():
    pass


@catchmod_grp.command('run')
@click.argument('weather', type=click.Path(file_okay=True, dir_okay=False))
@click.argument('flows', type=click.Path(file_okay=True, dir_okay=False))
@click.argument('flows_by_catchment', type=click.Path(file_okay=True, dir_okay=False))
def catchmod_run(weather, flows, flows_by_catchment):

    models = list(catchmod.generate_catchmod_models())
    logger.info(f'Successfully loaded {len(models)} pycatchmod models.')
    # Change thise to run different sub-samples
    for size in SAMPLE_SIZES:
        logger.info(f'Starting flow generation for sub-sample of size {size}.')

        base, ext = os.path.splitext(weather)
        weather_ss = base + f'_sub{size:03d}' + ext

        base, ext = os.path.splitext(flows)
        flows_ss = base + f'_sub{size:03d}' + ext

        base, ext = os.path.splitext(flows_by_catchment)
        flows_by_catchment_ss = base + f'_sub{size:03d}' + ext

        catchmod.run_ukcp09_weather(models, weather_ss, flows_ss)

        logger.info('Concatenating flows by catchment.')
        catchmod.concat_flows_by_catchment(flows_ss, flows_by_catchment_ss)

        logger.info(f'Finished processing sub-sample "{size}"')

    logger.info('Complete!')


def start_cli():
    """ Start the command line interface. """
    from . import logger
    import sys
    logger.setLevel(logging.DEBUG)
    ch = logging.StreamHandler(stream=sys.stdout)
    logger.addHandler(ch)

    formatter = logging.Formatter('%(asctime)s - %(name)s - %(levelname)s - %(message)s')
    ch.setFormatter(formatter)
    # Also log pywr messages
    pywr_logger = logging.getLogger('pywr')
    pywr_logger.setLevel(logging.INFO)
    pywr_logger.addHandler(ch)
    cli(obj={})<|MERGE_RESOLUTION|>--- conflicted
+++ resolved
@@ -217,14 +217,7 @@
             data[ca._v_name] = pandas.DataFrame(arry, index=date_index, columns=col_index)
 
     df = pandas.concat(data, axis=1)
-<<<<<<< HEAD
-    
     FLOW_UNITS   = 'Hm^3'
-=======
-
-
-    FLOW_UNITS   = 'm^3'
->>>>>>> 1315996b
     ENERGY_UNITS = 'MWh'
     PERCENTILES  = np.linspace(0,100)
 
